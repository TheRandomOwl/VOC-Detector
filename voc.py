--- conflicted
+++ resolved
@@ -368,15 +368,9 @@
             smoothness = None
         with multiprocessing.Pool() as pool:
             # Use pool.map to parallelize the smoothing of signals and us tqdm to show progress
-<<<<<<< HEAD
-            self.signals = list(tqdm(pool.imap(self.smooth_signals, [(s, smoothness) for s in self.signals]), 
-                            total=len(self.signals), desc="Smoothing signals", file=sys.stdout))
-    
-=======
             self.signals = list(tqdm(pool.imap(self.smooth_signals, [(s, smoothness) for s in self.signals]),
                             total=len(self.signals), desc="Smoothing signals", file=sys.stdout))
 
->>>>>>> be8990b3
     @staticmethod
     def smooth_signals(args):
         s, smoothness = args
